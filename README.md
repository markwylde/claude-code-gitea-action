--- conflicted
+++ resolved
@@ -19,101 +19,9 @@
 
 **Requirements**: You must be a repository admin to complete these steps.
 
-<<<<<<< HEAD
 1. Add `ANTHROPIC_API_KEY` or `CLAUDE_CREDENTIALS` to your repository secrets
 2. Add `GITEA_TOKEN` to your repository secrets (a personal access token with repository read/write permissions)
 3. Copy the workflow file from [`examples/gitea-claude.yml`](./examples/gitea-claude.yml) into your repository's `.gitea/workflows/`
-=======
-1. Install the Claude GitHub app to your repository: https://github.com/apps/claude
-2. Add authentication to your repository secrets ([Learn how to use secrets in GitHub Actions](https://docs.github.com/en/actions/security-for-github-actions/security-guides/using-secrets-in-github-actions)):
-   - Either `ANTHROPIC_API_KEY` for API key authentication
-   - Or `CLAUDE_CODE_OAUTH_TOKEN` for OAuth token authentication (Pro and Max users can generate this by running `claude setup-token` locally)
-3. Copy the workflow file from [`examples/claude.yml`](./examples/claude.yml) into your repository's `.github/workflows/`
-
-### Using a Custom GitHub App
-
-If you prefer not to install the official Claude app, you can create your own GitHub App to use with this action. This gives you complete control over permissions and access.
-
-**When you may want to use a custom GitHub App:**
-
-- You need more restrictive permissions than the official app
-- Organization policies prevent installing third-party apps
-- You're using AWS Bedrock or Google Vertex AI
-
-**Steps to create and use a custom GitHub App:**
-
-1. **Create a new GitHub App:**
-
-   - Go to https://github.com/settings/apps (for personal apps) or your organization's settings
-   - Click "New GitHub App"
-   - Configure the app with these minimum permissions:
-     - **Repository permissions:**
-       - Contents: Read & Write
-       - Issues: Read & Write
-       - Pull requests: Read & Write
-     - **Account permissions:** None required
-   - Set "Where can this GitHub App be installed?" to your preference
-   - Create the app
-
-2. **Generate and download a private key:**
-
-   - After creating the app, scroll down to "Private keys"
-   - Click "Generate a private key"
-   - Download the `.pem` file (keep this secure!)
-
-3. **Install the app on your repository:**
-
-   - Go to the app's settings page
-   - Click "Install App"
-   - Select the repositories where you want to use Claude
-
-4. **Add the app credentials to your repository secrets:**
-
-   - Go to your repository's Settings → Secrets and variables → Actions
-   - Add these secrets:
-     - `APP_ID`: Your GitHub App's ID (found in the app settings)
-     - `APP_PRIVATE_KEY`: The contents of the downloaded `.pem` file
-
-5. **Update your workflow to use the custom app:**
-
-   ```yaml
-   name: Claude with Custom App
-   on:
-     issue_comment:
-       types: [created]
-     # ... other triggers
-
-   jobs:
-     claude-response:
-       runs-on: ubuntu-latest
-       steps:
-         # Generate a token from your custom app
-         - name: Generate GitHub App token
-           id: app-token
-           uses: actions/create-github-app-token@v1
-           with:
-             app-id: ${{ secrets.APP_ID }}
-             private-key: ${{ secrets.APP_PRIVATE_KEY }}
-
-         # Use Claude with your custom app's token
-         - uses: anthropics/claude-code-action@beta
-           with:
-             anthropic_api_key: ${{ secrets.ANTHROPIC_API_KEY }}
-             github_token: ${{ steps.app-token.outputs.token }}
-             # ... other configuration
-   ```
-
-**Important notes:**
-
-- The custom app must have read/write permissions for Issues, Pull Requests, and Contents
-- Your app's token will have the exact permissions you configured, nothing more
-
-For more information on creating GitHub Apps, see the [GitHub documentation](https://docs.github.com/en/apps/creating-github-apps).
-
-## 📚 FAQ
-
-Having issues or questions? Check out our [Frequently Asked Questions](./FAQ.md) for solutions to common problems and detailed explanations of Claude's capabilities and limitations.
->>>>>>> 8fc9a366
 
 ## Usage
 
@@ -138,41 +46,15 @@
       - uses: actions/checkout@v4
       - uses: markwylde/claude-code-gitea-action@v1.0.5
         with:
-<<<<<<< HEAD
           anthropic_api_key: ${{ secrets.ANTHROPIC_API_KEY }} # if you want to use direct API
           claude_credentials: ${{ secrets.CLAUDE_CREDENTIALS }} # if you have a Claude Max subscription
           gitea_token: ${{ secrets.GITEA_TOKEN }} # could be another users token (specific Claude user?)
           claude_git_name: Claude # optional
           claude_git_email: claude@anthropic.com # optional
-=======
-          anthropic_api_key: ${{ secrets.ANTHROPIC_API_KEY }}
-          # Or use OAuth token instead:
-          # claude_code_oauth_token: ${{ secrets.CLAUDE_CODE_OAUTH_TOKEN }}
-          github_token: ${{ secrets.GITHUB_TOKEN }}
-          # Optional: set execution mode (default: tag)
-          # mode: "tag"
-          # Optional: add custom trigger phrase (default: @claude)
-          # trigger_phrase: "/claude"
-          # Optional: add assignee trigger for issues
-          # assignee_trigger: "claude"
-          # Optional: add label trigger for issues
-          # label_trigger: "claude"
-          # Optional: add custom environment variables (YAML format)
-          # claude_env: |
-          #   NODE_ENV: test
-          #   DEBUG: true
-          #   API_URL: https://api.example.com
-          # Optional: limit the number of conversation turns
-          # max_turns: "5"
-          # Optional: grant additional permissions (requires corresponding GitHub token permissions)
-          # additional_permissions: |
-          #   actions: read
->>>>>>> 8fc9a366
 ```
 
 ## Inputs
 
-<<<<<<< HEAD
 | Input                 | Description                                                                                                                  | Required | Default                |
 | --------------------- | ---------------------------------------------------------------------------------------------------------------------------- | -------- | ---------------------- |
 | `anthropic_api_key`   | Anthropic API key (required for direct API, not needed for Bedrock/Vertex). Set to 'use-oauth' when using claude_credentials | No\*     | -                      |
@@ -191,44 +73,11 @@
 | `trigger_phrase`      | The trigger phrase to look for in comments, issue/PR bodies, and issue titles                                                | No       | `@claude`              |
 | `claude_git_name`     | Git user.name for commits made by Claude                                                                                     | No       | `Claude`               |
 | `claude_git_email`    | Git user.email for commits made by Claude                                                                                    | No       | `claude@anthropic.com` |
-=======
-| Input                          | Description                                                                                                            | Required | Default   |
-| ------------------------------ | ---------------------------------------------------------------------------------------------------------------------- | -------- | --------- |
-| `mode`                         | Execution mode: 'tag' (default - triggered by mentions/assignments), 'agent' (for automation with no trigger checking) | No       | `tag`     |
-| `anthropic_api_key`            | Anthropic API key (required for direct API, not needed for Bedrock/Vertex)                                             | No\*     | -         |
-| `claude_code_oauth_token`      | Claude Code OAuth token (alternative to anthropic_api_key)                                                             | No\*     | -         |
-| `direct_prompt`                | Direct prompt for Claude to execute automatically without needing a trigger (for automated workflows)                  | No       | -         |
-| `override_prompt`              | Complete replacement of Claude's prompt with custom template (supports variable substitution)                          | No       | -         |
-| `base_branch`                  | The base branch to use for creating new branches (e.g., 'main', 'develop')                                             | No       | -         |
-| `max_turns`                    | Maximum number of conversation turns Claude can take (limits back-and-forth exchanges)                                 | No       | -         |
-| `timeout_minutes`              | Timeout in minutes for execution                                                                                       | No       | `30`      |
-| `use_sticky_comment`           | Use just one comment to deliver PR comments (only applies for pull_request event workflows)                            | No       | `false`   |
-| `github_token`                 | GitHub token for Claude to operate with. **Only include this if you're connecting a custom GitHub app of your own!**   | No       | -         |
-| `model`                        | Model to use (provider-specific format required for Bedrock/Vertex)                                                    | No       | -         |
-| `fallback_model`               | Enable automatic fallback to specified model when primary model is unavailable                                         | No       | -         |
-| `anthropic_model`              | **DEPRECATED**: Use `model` instead. Kept for backward compatibility.                                                  | No       | -         |
-| `use_bedrock`                  | Use Amazon Bedrock with OIDC authentication instead of direct Anthropic API                                            | No       | `false`   |
-| `use_vertex`                   | Use Google Vertex AI with OIDC authentication instead of direct Anthropic API                                          | No       | `false`   |
-| `allowed_tools`                | Additional tools for Claude to use (the base GitHub tools will always be included)                                     | No       | ""        |
-| `disallowed_tools`             | Tools that Claude should never use                                                                                     | No       | ""        |
-| `custom_instructions`          | Additional custom instructions to include in the prompt for Claude                                                     | No       | ""        |
-| `mcp_config`                   | Additional MCP configuration (JSON string) that merges with the built-in GitHub MCP servers                            | No       | ""        |
-| `assignee_trigger`             | The assignee username that triggers the action (e.g. @claude). Only used for issue assignment                          | No       | -         |
-| `label_trigger`                | The label name that triggers the action when applied to an issue (e.g. "claude")                                       | No       | -         |
-| `trigger_phrase`               | The trigger phrase to look for in comments, issue/PR bodies, and issue titles                                          | No       | `@claude` |
-| `branch_prefix`                | The prefix to use for Claude branches (defaults to 'claude/', use 'claude-' for dash format)                           | No       | `claude/` |
-| `claude_env`                   | Custom environment variables to pass to Claude Code execution (YAML format)                                            | No       | ""        |
-| `settings`                     | Claude Code settings as JSON string or path to settings JSON file                                                      | No       | ""        |
-| `additional_permissions`       | Additional permissions to enable. Currently supports 'actions: read' for viewing workflow results                      | No       | ""        |
-| `experimental_allowed_domains` | Restrict network access to these domains only (newline-separated).                                                     | No       | ""        |
-| `use_commit_signing`           | Enable commit signing using GitHub's commit signature verification. When false, Claude uses standard git commands      | No       | `false`   |
->>>>>>> 8fc9a366
 
 \*Required when using direct Anthropic API (default and when not using Bedrock or Vertex)
 
 > **Note**: This action is currently in beta. Features and APIs may change as we continue to improve the integration.
 
-<<<<<<< HEAD
 ## Claude Max Authentication
 
 This action supports authentication using Claude Max OAuth credentials. This allows users with Claude Max subscriptions to use their existing authentication.
@@ -282,134 +131,6 @@
 - The token needs repository read/write permissions
 - Claude will use local git operations for file changes and branch creation
 - Only PR creation and comment updates use the Gitea API
-=======
-## Execution Modes
-
-The action supports two execution modes, each optimized for different use cases:
-
-### Tag Mode (Default)
-
-The traditional implementation mode that responds to @claude mentions, issue assignments, or labels.
-
-- **Triggers**: `@claude` mentions, issue assignment, label application
-- **Features**: Creates tracking comments with progress checkboxes, full implementation capabilities
-- **Use case**: General-purpose code implementation and Q&A
-
-```yaml
-- uses: anthropics/claude-code-action@beta
-  with:
-    anthropic_api_key: ${{ secrets.ANTHROPIC_API_KEY }}
-    # mode: tag is the default
-```
-
-### Agent Mode
-
-For automation and scheduled tasks without trigger checking.
-
-- **Triggers**: Always runs (no trigger checking)
-- **Features**: Perfect for scheduled tasks, works with `override_prompt`
-- **Use case**: Maintenance tasks, automated reporting, scheduled checks
-
-```yaml
-- uses: anthropics/claude-code-action@beta
-  with:
-    mode: agent
-    anthropic_api_key: ${{ secrets.ANTHROPIC_API_KEY }}
-    override_prompt: |
-      Check for outdated dependencies and create an issue if any are found.
-```
-
-See [`examples/claude-modes.yml`](./examples/claude-modes.yml) for complete examples of each mode.
-
-### Using Custom MCP Configuration
-
-The `mcp_config` input allows you to add custom MCP (Model Context Protocol) servers to extend Claude's capabilities. These servers merge with the built-in GitHub MCP servers.
-
-#### Basic Example: Adding a Sequential Thinking Server
-
-```yaml
-- uses: anthropics/claude-code-action@beta
-  with:
-    anthropic_api_key: ${{ secrets.ANTHROPIC_API_KEY }}
-    mcp_config: |
-      {
-        "mcpServers": {
-          "sequential-thinking": {
-            "command": "npx",
-            "args": [
-              "-y",
-              "@modelcontextprotocol/server-sequential-thinking"
-            ]
-          }
-        }
-      }
-    allowed_tools: "mcp__sequential-thinking__sequentialthinking" # Important: Each MCP tool from your server must be listed here, comma-separated
-    # ... other inputs
-```
-
-#### Passing Secrets to MCP Servers
-
-For MCP servers that require sensitive information like API keys or tokens, use GitHub Secrets in the environment variables:
-
-```yaml
-- uses: anthropics/claude-code-action@beta
-  with:
-    anthropic_api_key: ${{ secrets.ANTHROPIC_API_KEY }}
-    mcp_config: |
-      {
-        "mcpServers": {
-          "custom-api-server": {
-            "command": "npx",
-            "args": ["-y", "@example/api-server"],
-            "env": {
-              "API_KEY": "${{ secrets.CUSTOM_API_KEY }}",
-              "BASE_URL": "https://api.example.com"
-            }
-          }
-        }
-      }
-    # ... other inputs
-```
-
-#### Using Python MCP Servers with uv
-
-For Python-based MCP servers managed with `uv`, you need to specify the directory containing your server:
-
-```yaml
-- uses: anthropics/claude-code-action@beta
-  with:
-    anthropic_api_key: ${{ secrets.ANTHROPIC_API_KEY }}
-    mcp_config: |
-      {
-        "mcpServers": {
-          "my-python-server": {
-            "type": "stdio",
-            "command": "uv",
-            "args": [
-              "--directory",
-              "${{ github.workspace }}/path/to/server/",
-              "run",
-              "server_file.py"
-            ]
-          }
-        }
-      }
-    allowed_tools: "my-python-server__<tool_name>" # Replace <tool_name> with your server's tool names
-    # ... other inputs
-```
-
-For example, if your Python MCP server is at `mcp_servers/weather.py`, you would use:
-
-```yaml
-"args":
-  ["--directory", "${{ github.workspace }}/mcp_servers/", "run", "weather.py"]
-```
-
-**Important**:
-
-- Always use GitHub Secrets (`${{ secrets.SECRET_NAME }}`) for sensitive values like API keys, tokens, or passwords. Never hardcode secrets directly in the workflow file.
-- Your custom servers will override any built-in servers with the same name.
->>>>>>> 8fc9a366
 
 ## Examples
 
@@ -875,54 +596,11 @@
 
 - **Pull Requests**: Read and write to create PRs and push changes
 - **Issues**: Read and write to respond to issues
-<<<<<<< HEAD
 - **Contents**: Read and write to modify repository files
-=======
-- **Contents**: Read and write to modify repository files
-
-### Commit Signing
-
-All commits made by Claude through this action are automatically signed with commit signatures. This ensures the authenticity and integrity of commits, providing a verifiable trail of changes made by the action.
-
-### ⚠️ Authentication Protection
-
-**CRITICAL: Never hardcode your Anthropic API key or OAuth token in workflow files!**
-
-Your authentication credentials must always be stored in GitHub secrets to prevent unauthorized access:
-
-```yaml
-# CORRECT ✅
-anthropic_api_key: ${{ secrets.ANTHROPIC_API_KEY }}
-# OR
-claude_code_oauth_token: ${{ secrets.CLAUDE_CODE_OAUTH_TOKEN }}
-
-# NEVER DO THIS ❌
-anthropic_api_key: "sk-ant-api03-..." # Exposed and vulnerable!
-claude_code_oauth_token: "oauth_token_..." # Exposed and vulnerable!
-```
-
-### Setting Up GitHub Secrets
-
-1. Go to your repository's Settings
-2. Click on "Secrets and variables" → "Actions"
-3. Click "New repository secret"
-4. For authentication, choose one:
-   - API Key: Name: `ANTHROPIC_API_KEY`, Value: Your Anthropic API key (starting with `sk-ant-`)
-   - OAuth Token: Name: `CLAUDE_CODE_OAUTH_TOKEN`, Value: Your Claude Code OAuth token (Pro and Max users can generate this by running `claude setup-token` locally)
-5. Click "Add secret"
-
-### Best Practices for Authentication
-
-1. ✅ Always use `${{ secrets.ANTHROPIC_API_KEY }}` or `${{ secrets.CLAUDE_CODE_OAUTH_TOKEN }}` in workflows
-2. ✅ Never commit API keys or tokens to version control
-3. ✅ Regularly rotate your API keys and tokens
-4. ✅ Use environment secrets for organization-wide access
-5. ❌ Never share API keys or tokens in pull requests or issues
-6. ❌ Avoid logging workflow variables that might contain keys
-
-## Security Best Practices
-
-**⚠️ IMPORTANT: Never commit API keys directly to your repository! Always use GitHub Actions secrets.**
+
+### Authentication Security
+
+**⚠️ IMPORTANT: Never commit API keys directly to your repository! Always use Gitea Actions secrets.**
 
 To securely use your Anthropic API key:
 
@@ -949,14 +627,12 @@
 **Always do this:**
 
 ```yaml
-# ✅ CORRECT - Uses GitHub secrets
+# ✅ CORRECT - Uses Gitea secrets
 anthropic_api_key: ${{ secrets.ANTHROPIC_API_KEY }}
 ```
 
 This applies to all sensitive values including API keys, access tokens, and credentials.
-We also recommend that you always use short-lived tokens when possible
 
 ## License
 
-This project is licensed under the MIT License—see the LICENSE file for details.
->>>>>>> 8fc9a366
+This project is licensed under the MIT License—see the LICENSE file for details.