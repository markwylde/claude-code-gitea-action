export type CommonFields = {
  repository: string;
  claudeCommentId: string;
  triggerPhrase: string;
  triggerUsername?: string;
  customInstructions?: string;
  allowedTools?: string;
  disallowedTools?: string;
  directPrompt?: string;
  overridePrompt?: string;
};

type PullRequestReviewCommentEvent = {
  eventName: "pull_request_review_comment";
  isPR: true;
  prNumber: string;
  commentId?: string; // May be present for review comments
  commentBody: string;
  claudeBranch?: string;
  baseBranch?: string;
};

type PullRequestReviewEvent = {
  eventName: "pull_request_review";
  isPR: true;
  prNumber: string;
  commentBody: string;
  claudeBranch?: string;
  baseBranch?: string;
};

type IssueCommentEvent = {
  eventName: "issue_comment";
  commentId: string;
  issueNumber: string;
  isPR: false;
  baseBranch: string;
  claudeBranch?: string;
  commentBody: string;
};

// Not actually a real github event, since issue comments and PR coments are both sent as issue_comment
type PullRequestCommentEvent = {
  eventName: "issue_comment";
  commentId: string;
  prNumber: string;
  isPR: true;
  commentBody: string;
  claudeBranch?: string;
  baseBranch?: string;
};

type IssueOpenedEvent = {
  eventName: "issues";
  eventAction: "opened";
  isPR: false;
  issueNumber: string;
  baseBranch: string;
  claudeBranch?: string;
};

type IssueAssignedEvent = {
  eventName: "issues";
  eventAction: "assigned";
  isPR: false;
  issueNumber: string;
  baseBranch: string;
<<<<<<< HEAD
  claudeBranch?: string;
  assigneeTrigger: string;
=======
  claudeBranch: string;
  assigneeTrigger?: string;
};

type IssueLabeledEvent = {
  eventName: "issues";
  eventAction: "labeled";
  isPR: false;
  issueNumber: string;
  baseBranch: string;
  claudeBranch: string;
  labelTrigger: string;
>>>>>>> 8fc9a366
};

type PullRequestEvent = {
  eventName: "pull_request";
  eventAction?: string; // opened, synchronize, etc.
  isPR: true;
  prNumber: string;
  claudeBranch?: string;
  baseBranch?: string;
};

// Union type for all possible event types
export type EventData =
  | PullRequestReviewCommentEvent
  | PullRequestReviewEvent
  | PullRequestCommentEvent
  | IssueCommentEvent
  | IssueOpenedEvent
  | IssueAssignedEvent
  | IssueLabeledEvent
  | PullRequestEvent;

// Combined type with separate eventData field
export type PreparedContext = CommonFields & {
  eventData: EventData;
};<|MERGE_RESOLUTION|>--- conflicted
+++ resolved
@@ -65,12 +65,8 @@
   isPR: false;
   issueNumber: string;
   baseBranch: string;
-<<<<<<< HEAD
   claudeBranch?: string;
   assigneeTrigger: string;
-=======
-  claudeBranch: string;
-  assigneeTrigger?: string;
 };
 
 type IssueLabeledEvent = {
@@ -79,9 +75,8 @@
   isPR: false;
   issueNumber: string;
   baseBranch: string;
-  claudeBranch: string;
+  claudeBranch?: string;
   labelTrigger: string;
->>>>>>> 8fc9a366
 };
 
 type PullRequestEvent = {
